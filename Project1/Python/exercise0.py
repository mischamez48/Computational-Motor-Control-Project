--- conflicted
+++ resolved
@@ -16,17 +16,6 @@
     log_path = './logs/exercise0/'
     os.makedirs(log_path, exist_ok=True)
 
-<<<<<<< HEAD
-    # Parameter ranges
-    epsilon_values = np.linspace(0, 2, 3)  # Example: [0, 1, 2]
-    amplitude_values = np.linspace(0, 2, 3)  # Example: [0, 1, 2]
-    frequency_values = np.linspace(1, 5, 3)  # Example: [1, 3, 5] Hz
-
-    for epsilon in epsilon_values:
-        for A in amplitude_values:
-            for f in frequency_values:
-                pylog.info(f"Running simulation for ε={epsilon}, A={A}, f={f}")
-=======
     pars = SimulationParameters(
         simulation_i=0,
         n_iterations=5001,
@@ -68,53 +57,6 @@
 
     plt.show()
     # controller = load_object("logs/example_single/controller0")
->>>>>>> c0b24d7c
-
-                pars = SimulationParameters(
-                    n_iterations=5001,
-                    controller="sine",
-                    amp=A,
-                    twl=epsilon,
-                    freq=f,
-                    compute_metrics="none",
-                    headless=True,
-                    video_record=False,
-                    log_path=log_path,
-                    return_network=True,
-                )
-                
-                controller = run_single(pars)
-                
-                # Extract data
-                times = np.array(controller.times)
-                joint_angles = np.array(controller.joint_angles)
-                head_positions = np.array(controller.links_positions)[:, 0, :2]
-                muscle_activations = np.array(controller.motor_outputs)
-                left_activations = muscle_activations[:, :15]
-                right_activations = muscle_activations[:, 15:]
-
-                # Plot Muscle Activations
-                plt.figure(figsize=(12, 8))
-                plt.suptitle(f"Muscle Activations (ε={epsilon}, f={f}, A={A})")
-                plotting_common.plot_left_right(times, muscle_activations, left_idx=range(15), right_idx=range(15, 30))
-                plt.tight_layout()
-                plt.savefig(f"{log_path}/muscle_activations_e{epsilon}_A{A}_f{f}.png")
-
-                # Plot Joint Angles Evolution
-                plt.figure(figsize=(12, 6))
-                plt.title(f"Joint Angles Evolution (ε={epsilon}, f={f}, A={A})")
-                plotting_common.plot_time_histories(times, joint_angles)
-                plt.tight_layout()
-                plt.savefig(f"{log_path}/joint_angles_e{epsilon}_A{A}_f{f}.png")
-
-                # Plot Head Trajectory
-                plt.figure(figsize=(10, 8))
-                plt.title(f"Head Trajectory (ε={epsilon}, f={f}, A={A})")
-                plotting_common.plot_trajectory(controller, label="Head trajectory", color='blue')
-                plt.tight_layout()
-                plt.savefig(f"{log_path}/head_trajectory_e{epsilon}_A{A}_f{f}.png")
-
-    pylog.info("Simulation completed for all parameter combinations.")
 
 if __name__ == '__main__':
     exercise0()
